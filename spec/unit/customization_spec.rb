require 'spec_helper'

# A few specs to ensure that the ideas given in the customizing_que document
# stay functional.
describe "Customizing Que" do
  it "Cron should allow for easy recurring jobs" do
<<<<<<< HEAD
    pending

    # class Cron < Que::Job
    #   def run
    #     destroy
    #     self.class.enqueue :run_at => Time.parse(@attrs[:run_at]) + 3600
    #   end
    # end
=======
    class Cron < Que::Job
      def run
        destroy
        self.class.enqueue :run_at => @attrs[:run_at] + 3600
      end
    end
>>>>>>> 30192c17

    # Cron.enqueue

    # run_at = DB[:que_jobs].get(:run_at).to_f

    # Que::Job.work

<<<<<<< HEAD
    # # TODO: Why isn't this more precise?
    # DB[:que_jobs].get(:run_at).to_f.should be_within(1).of(run_at + 3600)
=======
    DB[:que_jobs].get(:run_at).to_f.should be_within(0.000001).of(run_at + 3600)
>>>>>>> 30192c17
  end

  it "Object#delay should allow for simpler job enqueueing" do
    pending

    # begin
    #   class Delayed < Que::Job
    #     def run(receiver, method, args)
    #       Marshal.load(receiver).send method, *Marshal.load(args)
    #     end
    #   end

    #   class DelayedAction
    #     def initialize(receiver)
    #       @receiver = receiver
    #     end

    #     def method_missing(method, *args)
    #       Delayed.queue Marshal.dump(@receiver), method, Marshal.dump(args)
    #     end
    #   end

    #   class Object
    #     def delay
    #       DelayedAction.new(self)
    #     end
    #   end

    #   module MyModule
    #     class << self
    #       def blah
    #         $run = true
    #       end
    #     end
    #   end

    #   MyModule.delay.blah
    #   Que::Job.work

    #   $run.should be true
    # ensure
    #   $run = nil
    # end
  end

  it "QueueClassic-style jobs should be easy" do
    pending

    # begin
    #   class Command < Que::Job
    #     def run(method, *args)
    #       receiver, message = method.split('.')
    #       Object.const_get(receiver).send(message, *args)
    #     end
    #   end

    #   module MyModule
    #     class << self
    #       def blah(arg)
    #         $value = arg
    #       end
    #     end
    #   end

    #   Command.enqueue "MyModule.blah", "hello world"
    #   Que::Job.work

    #   $value.should == "hello world"
    # ensure
    #   $value = nil
    # end
  end

  describe "retaining deleted jobs" do
    before do
      Que.execute "CREATE TABLE finished_jobs AS SELECT * FROM que_jobs LIMIT 0"
    end

    after do
      DB.drop_table? :finished_jobs
    end

    it "with a Ruby override" do
      pending

      # class MyJobClass < Que::Job
      #   def destroy
      #     Que.execute "INSERT INTO finished_jobs SELECT * FROM que_jobs WHERE queue = $1::text AND priority = $2::integer AND run_at = $3::timestamptz AND job_id = $4::bigint", @attrs.values_at(:queue, :priority, :run_at, :job_id)
      #     super
      #   end
      # end

      # class MyJob < MyJobClass
      # end

      # MyJob.enqueue 1, 'arg1', :priority => 89
      # Que::Job.work

      # DB[:finished_jobs].count.should == 1
      # job = DB[:finished_jobs].first
      # job[:priority].should == 89
      # JSON.load(job[:args]).should == [1, 'arg1']
    end

    it "with a trigger" do
<<<<<<< HEAD
      pending

      # begin
      #   Que.execute <<-SQL
      #     CREATE FUNCTION please_save_my_job()
      #     RETURNS trigger
      #     LANGUAGE plpgsql
      #     AS $$
      #       BEGIN
      #         INSERT INTO finished_jobs SELECT (OLD).*;
      #         RETURN OLD;
      #       END;
      #     $$;

      #     CREATE TRIGGER keep_all_my_old_jobs BEFORE DELETE ON que_jobs FOR EACH ROW EXECUTE PROCEDURE please_save_my_job();
      #   SQL

      #   Que::Job.enqueue 2, 'arg2', :priority => 45
      #   Que::Job.work

      #   DB[:finished_jobs].count.should == 1
      #   job = DB[:finished_jobs].first
      #   job[:priority].should == 45
      #   JSON.load(job[:args]).should == [2, 'arg2']
      # ensure
      #   DB.drop_trigger :que_jobs, :keep_all_my_old_jobs, :if_exists => true
      #   DB.drop_function :please_save_my_job, :if_exists => true
      # end
=======
      begin
        Que.execute <<-SQL
          CREATE FUNCTION please_save_my_job()
          RETURNS trigger
          LANGUAGE plpgsql
          AS $$
            BEGIN
              INSERT INTO finished_jobs SELECT (OLD).*;
              RETURN OLD;
            END;
          $$;
        SQL

        Que.execute "CREATE TRIGGER keep_all_my_old_jobs BEFORE DELETE ON que_jobs FOR EACH ROW EXECUTE PROCEDURE please_save_my_job();"

        Que::Job.enqueue 2, 'arg2', :priority => 45
        Que::Job.work

        DB[:finished_jobs].count.should == 1
        job = DB[:finished_jobs].first
        job[:priority].should == 45
        JSON.load(job[:args]).should == [2, 'arg2']
      ensure
        DB.drop_trigger :que_jobs, :keep_all_my_old_jobs, :if_exists => true
        DB.drop_function :please_save_my_job, :if_exists => true
      end
>>>>>>> 30192c17
    end
  end
end<|MERGE_RESOLUTION|>--- conflicted
+++ resolved
@@ -4,23 +4,14 @@
 # stay functional.
 describe "Customizing Que" do
   it "Cron should allow for easy recurring jobs" do
-<<<<<<< HEAD
     pending
 
     # class Cron < Que::Job
     #   def run
     #     destroy
-    #     self.class.enqueue :run_at => Time.parse(@attrs[:run_at]) + 3600
+    #     self.class.enqueue :run_at => @attrs[:run_at] + 3600
     #   end
     # end
-=======
-    class Cron < Que::Job
-      def run
-        destroy
-        self.class.enqueue :run_at => @attrs[:run_at] + 3600
-      end
-    end
->>>>>>> 30192c17
 
     # Cron.enqueue
 
@@ -28,12 +19,7 @@
 
     # Que::Job.work
 
-<<<<<<< HEAD
-    # # TODO: Why isn't this more precise?
-    # DB[:que_jobs].get(:run_at).to_f.should be_within(1).of(run_at + 3600)
-=======
-    DB[:que_jobs].get(:run_at).to_f.should be_within(0.000001).of(run_at + 3600)
->>>>>>> 30192c17
+    # DB[:que_jobs].get(:run_at).to_f.should be_within(0.000001).of(run_at + 3600)
   end
 
   it "Object#delay should allow for simpler job enqueueing" do
@@ -139,7 +125,6 @@
     end
 
     it "with a trigger" do
-<<<<<<< HEAD
       pending
 
       # begin
@@ -153,9 +138,9 @@
       #         RETURN OLD;
       #       END;
       #     $$;
+      #   SQL
 
-      #     CREATE TRIGGER keep_all_my_old_jobs BEFORE DELETE ON que_jobs FOR EACH ROW EXECUTE PROCEDURE please_save_my_job();
-      #   SQL
+      #   Que.execute "CREATE TRIGGER keep_all_my_old_jobs BEFORE DELETE ON que_jobs FOR EACH ROW EXECUTE PROCEDURE please_save_my_job();"
 
       #   Que::Job.enqueue 2, 'arg2', :priority => 45
       #   Que::Job.work
@@ -168,34 +153,6 @@
       #   DB.drop_trigger :que_jobs, :keep_all_my_old_jobs, :if_exists => true
       #   DB.drop_function :please_save_my_job, :if_exists => true
       # end
-=======
-      begin
-        Que.execute <<-SQL
-          CREATE FUNCTION please_save_my_job()
-          RETURNS trigger
-          LANGUAGE plpgsql
-          AS $$
-            BEGIN
-              INSERT INTO finished_jobs SELECT (OLD).*;
-              RETURN OLD;
-            END;
-          $$;
-        SQL
-
-        Que.execute "CREATE TRIGGER keep_all_my_old_jobs BEFORE DELETE ON que_jobs FOR EACH ROW EXECUTE PROCEDURE please_save_my_job();"
-
-        Que::Job.enqueue 2, 'arg2', :priority => 45
-        Que::Job.work
-
-        DB[:finished_jobs].count.should == 1
-        job = DB[:finished_jobs].first
-        job[:priority].should == 45
-        JSON.load(job[:args]).should == [2, 'arg2']
-      ensure
-        DB.drop_trigger :que_jobs, :keep_all_my_old_jobs, :if_exists => true
-        DB.drop_function :please_save_my_job, :if_exists => true
-      end
->>>>>>> 30192c17
     end
   end
 end