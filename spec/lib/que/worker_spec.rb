# frozen_string_literal: true

require "spec_helper"

RSpec.describe Que::Worker do
  describe ".work" do
    subject { described_class.new.work }

    it "works a job if there's one to work" do
      FakeJob.enqueue(1)

      expect(subject).to eq(:job_worked)
      expect(FakeJob.log).to eq([1])
      expect(QueJob.count).to eq(0)
    end

    it "returns job_not_found if there's no job to work" do
      expect(subject).to eq(:job_not_found)
    end

    context "when a job raises an exception" do
      it "rescues it" do
        ExceptionalJob.enqueue(1)

        expect(subject).to eq(:job_worked)
      end

      context "and the job has a failure handler" do
        let(:job_class) { ExceptionalJob::WithFailureHandler }

        it "calls it" do
          job_class.enqueue(1)

          expect(subject).to eq(:job_worked)

          expect(job_class.log.count).to eq(2)
          expect(job_class.log.first).to eq([:run, 1])

          method, error, job = job_class.log.second

          expect(method).to eq(:handle_job_failure)
          expect(error.class).to eq(ExceptionalJob::Error)
          expect(job).to be_a(Hash)
        end
      end

      context "when the job doesn't have a failure handler" do
        let(:job_class) { ExceptionalJob }

        it "calls the default one" do
          job_class.enqueue("foo")

          expect(subject).to eq(:job_worked)

          job = QueJob.first

          expect(job.error_count).to eq(1)
          expect(job.run_at).to be > postgres_now
          expect(job.last_error).to match("bad argument foo")
        end
      end

      context "when postgres raises an exception while processing a job" do
        it "rescues it and returns an error" do
          FakeJob.enqueue(1)

<<<<<<< HEAD
          expect(Que).to receive(:execute).with(:lock_job, ["", 0, 0]).and_raise(PG::Error)
          expect(subject).to eq(:error)
=======
          expect(Que).to receive(:execute).with(:lock_job, ["", 0]).and_raise(PG::Error)
          expect(subject).to eq(:postgres_error)
>>>>>>> d4cc2748
        end
      end
    end
  end
end<|MERGE_RESOLUTION|>--- conflicted
+++ resolved
@@ -64,13 +64,8 @@
         it "rescues it and returns an error" do
           FakeJob.enqueue(1)
 
-<<<<<<< HEAD
           expect(Que).to receive(:execute).with(:lock_job, ["", 0, 0]).and_raise(PG::Error)
-          expect(subject).to eq(:error)
-=======
-          expect(Que).to receive(:execute).with(:lock_job, ["", 0]).and_raise(PG::Error)
           expect(subject).to eq(:postgres_error)
->>>>>>> d4cc2748
         end
       end
     end
